// ======================================================================== //
// Copyright 2019-2023 Ingo Wald                                            //
//                                                                          //
// Licensed under the Apache License, Version 2.0 (the "License");          //
// you may not use this file except in compliance with the License.         //
// You may obtain a copy of the License at                                  //
//                                                                          //
//     http://www.apache.org/licenses/LICENSE-2.0                           //
//                                                                          //
// Unless required by applicable law or agreed to in writing, software      //
// distributed under the License is distributed on an "AS IS" BASIS,        //
// WITHOUT WARRANTIES OR CONDITIONS OF ANY KIND, either express or implied. //
// See the License for the specific language governing permissions and      //
// limitations under the License.                                           //
// ======================================================================== //

#pragma once

#include "cukd/helpers.h"
#include "cukd/box.h"
#include <cuda.h>
<<<<<<< HEAD
#include <thrust/binary_search.h>
#include <device_launch_parameters.h>
#include <thrust/random/linear_congruential_engine.h>
#include <thrust/random/uniform_real_distribution.h>

namespace cukd {

  typedef uint32_t tag_t;

  // ==================================================================
  // INTERFACE SECTION
  // ==================================================================

  /*! builds a regular, "round-robin" style k-d tree over the given
    (device-side) array of points. Round-robin in this context means
    that the first dimension is sorted along x, the second along y,
    etc, going through all dimensions x->y->z... in round-robin
    fashion. point_t can be any arbitrary struct, and is assumed to
    have at least 'numDims' coordinates of type 'scalar_t', plus
    whatever other payload data is desired.

    Example 1: To build a 2D k-dtree over a CUDA int2 type (no other
    payload than the two coordinates):

    buildKDTree<int2>(....);

    Example 2: to build a 1D kd-tree over a data type of float4,
    where the first coordinate of each point is the dimension we
    want to build the kd-tree over, and the other three coordinate
    are arbitrary other payload data:

    buildKDTree<float4>(...);
  */
  template<typename data_point_traits_t>
  void buildTree(typename data_point_traits_t::point_t *d_points,
                 int numPoints,
                 cudaStream_t stream = 0);

  template<typename math_point_traits_t,
           typename data_point_traits_t = math_point_traits_t>
  void computeBounds(common::box_t<typename math_point_traits_t::point_t> *d_bounds,
                     const typename data_point_traits_t::point_t *d_points,
                     int numPoints,
                     cudaStream_t stream=0);

  // ==================================================================
  // IMPLEMENTATION SECTION
  // ==================================================================

  template<typename point_traits_t>
  struct ZipCompare {
    ZipCompare(const int dim) : dim(dim) {}

    /*! the actual comparison operator; will perform a
      'zip'-comparison in that the first element is the major sort
      order, and the second the minor one (for those of same major
      sort key) */
    inline __device__ bool operator()
    (const thrust::tuple<tag_t, typename point_traits_t::point_t> &a,
     const thrust::tuple<tag_t, typename point_traits_t::point_t> &b);

    const int dim;
  };

  /* performs the L-th step's tag update: each input tag refers to a
     subtree ID on level L, and - assuming all points and tags are in
     the expected sort order described inthe paper - this kernel will
     update each of these tags to either left or right child (or root
     node) of given subtree*/
  __global__
  void updateTag(/*! array of tags we need to update */
                 tag_t *tag,
                 /*! num elements in the tag[] array */
                 int numPoints,
                 /*! which step we're in             */
                 int L)
  {
    const int gid = threadIdx.x+blockIdx.x*blockDim.x;
    if (gid >= numPoints) return;

    const int numSettled = FullBinaryTreeOf(L).numNodes();
    if (gid < numSettled) return;

    // get the subtree that the given node is in - which is exactly
    // what the tag stores...
    int subtree = tag[gid];

    // computed the expected positoin of the pivot element for the
    // given subtree when using our speific array layout.
    const int pivotPos = ArrayLayoutInStep(L,numPoints).pivotPosOf(subtree);

    if (gid < pivotPos)
      // point is to left of pivot -> must be smaller or equal to
      // pivot in given dim -> must go to left subtree
      subtree = BinaryTree::leftChildOf(subtree);
    else if (gid > pivotPos)
      // point is to left of pivot -> must be bigger or equal to pivot
      // in given dim -> must go to right subtree
      subtree = BinaryTree::rightChildOf(subtree);
    else
      // point is _on_ the pivot position -> it's the root of that
      // subtree, don't change it.
      ;
    tag[gid] = subtree;
  }


#if KDTREE_BUILDER_LOGGING
  void print(const char *txt,
             int step,
             int numPoints,
             tag_t *d_tags,
             int1 *d_points)
  {
    std::vector<int> points(numPoints), tags(numPoints);
    cudaMemcpy(points.data(),d_points,numPoints*sizeof(int),cudaMemcpyDefault);
    cudaMemcpy(tags.data(),d_tags,numPoints*sizeof(int),cudaMemcpyDefault);
    printf("-----------\n");
    printf(txt,step);
    printf("arry:");
    for (int i=0;i<numPoints;i++)
      printf("%6i",i);
    printf("\n");
    printf("tags:");
    for (int i=0;i<numPoints;i++)
      printf("%6i",tags[i]);
    printf("\n");
    printf("pnts:");
    for (int i=0;i<numPoints;i++)
      printf("%6i",points[i]);
    printf("\n");
  }
#endif

  template<typename data_point_traits_t>
  void buildTree(typename data_point_traits_t::point_t *d_points,
                 int numPoints,
                 cudaStream_t stream)
  {
    /* thrust helper typedefs for the zip iterator, to make the code
       below more readable */
    using data_point_t = typename data_point_traits_t::point_t;
    typedef typename thrust::device_vector<tag_t>::iterator tag_iterator;
    typedef typename thrust::device_vector<data_point_t>::iterator point_iterator;
    typedef thrust::tuple<tag_iterator,point_iterator> iterator_tuple;
    typedef thrust::zip_iterator<iterator_tuple> tag_point_iterator;
    enum { numDims = data_point_traits_t::numDims };
    // check for invalid input, and return gracefully if so
    if (numPoints < 1) return;

    /* the helper array  we use to store each node's subtree ID in */
    // TODO allocate in stream?
    thrust::device_vector<tag_t> tags(numPoints);
    /* to kick off the build, every element is in the only
       level-0 subtree there is, namely subtree number 0... duh */
    thrust::fill(thrust::device.on(stream),tags.begin(),tags.end(),0);

    /* create the zip iterators we use for zip-sorting the tag and
       points array */
    thrust::device_ptr<data_point_t> points_begin(d_points);
    thrust::device_ptr<data_point_t> points_end(d_points+numPoints);
    tag_point_iterator begin = thrust::make_zip_iterator
      (thrust::make_tuple(tags.begin(),points_begin));
    tag_point_iterator end = thrust::make_zip_iterator
      (thrust::make_tuple(tags.end(),points_end));

    /* compute number of levels in the tree, which dicates how many
       construction steps we need to run */
    const int numLevels = BinaryTree::numLevelsFor(numPoints);
    const int deepestLevel = numLevels-1;

#if KDTREE_BUILDER_LOGGING
    cudaStreamSynchronize(stream);
    print("init\n",-1,numPoints,thrust::raw_pointer_cast(tags.data()),d_points);
#endif

    /* now build each level, one after another, cycling through the
       dimensoins */
    for (int level=0;level<deepestLevel;level++) {
      thrust::sort(thrust::device.on(stream),begin,end,
                   ZipCompare<data_point_traits_t>((level)%numDims));

#if KDTREE_BUILDER_LOGGING
      cudaStreamSynchronize(stream);
      print("step %i sort\n",level,numPoints,thrust::raw_pointer_cast(tags.data()),d_points);
#endif
      const int blockSize = 32;
      const int numSettled = FullBinaryTreeOf(level).numNodes();
      updateTag<<<common::divRoundUp(numPoints,blockSize),blockSize,1,stream>>>
        (thrust::raw_pointer_cast(tags.data()),numPoints,level);

#if KDTREE_BUILDER_LOGGING
      cudaStreamSynchronize(stream);
      print("step %i tags updated\n",level,numPoints,thrust::raw_pointer_cast(tags.data()),d_points);
#endif
    }
    /* do one final sort, to put all elements in order - by now every
       element has its final (and unique) nodeID stored in the tag[]
       array, so the dimension we're sorting in really won't matter
       any more */
    thrust::sort(thrust::device.on(stream),begin,end,
                 ZipCompare<data_point_traits_t>((deepestLevel)%numDims));
#if KDTREE_BUILDER_LOGGING
    cudaStreamSynchronize(stream);
    print("final sort\n",-1,numPoints,thrust::raw_pointer_cast(tags.data()),d_points);
#endif
  }

  template<typename math_point_traits_t,
           typename data_point_traits_t = math_point_traits_t>
  __global__
  void computeBounds_copyFirst(
      common::box_t<typename math_point_traits_t::point_t> *d_bounds,
      const typename data_point_traits_t::point_t *d_points)
  {
    const auto point = d_points[0];
    for (int d=0;d<math_point_traits_t::numDims;d++) {
      const auto point_d = data_point_traits_t::getCoord(point,d);
      math_point_traits_t::setCoord(d_bounds->lower,d,point_d);
      math_point_traits_t::setCoord(d_bounds->upper,d,point_d);
    }
  }

  inline __device__
  float atomicMin(float *addr, float value)
  {
    float old = *addr, assumed;
    if(old <= value) return old;
    do {
      assumed = old;
      old = __int_as_float(atomicCAS((unsigned int*)addr, __float_as_int(assumed), __float_as_int(value)));
      value = min(value,old);
    } while(old!=assumed);
    return old;
  }

  inline __device__
  float atomicMax(float *addr, float value)
  {
    float old = *addr, assumed;
    if(old >= value) return old;
    do {
      assumed = old;
      old = __int_as_float(atomicCAS((unsigned int*)addr, __float_as_int(assumed), __float_as_int(value)));
      value = max(value,old);
    } while(old!=assumed);
    return old;
  }

  template<typename math_point_traits_t,
           typename data_point_traits_t = math_point_traits_t>
  __global__
  void computeBounds_atomicGrow(
      common::box_t<typename math_point_traits_t::point_t> *d_bounds,
      const typename data_point_traits_t::point_t *d_points,
      int numPoints)
  {
    static_assert(math_point_traits_t::numDims <= data_point_traits_t::numDims, "dimension error");
    const int tid = threadIdx.x+blockIdx.x*blockDim.x;
    if (tid >= numPoints) return;
    for (int d=0;d<math_point_traits_t::numDims;d++) {
      const auto point_d = data_point_traits_t::getCoord(d_points[tid],d);
      atomicMin(&d_bounds->lower.x+d,point_d);
      atomicMax(&d_bounds->upper.x+d,point_d);
    }
  }

  template<typename math_point_traits_t,
           typename data_point_traits_t>
  void computeBounds(common::box_t<typename math_point_traits_t::point_t> *d_bounds,
                     const typename data_point_traits_t::point_t *d_points,
                     int numPoints,
                     cudaStream_t s)
  {
    computeBounds_copyFirst<math_point_traits_t, data_point_traits_t>
      <<<1,1,0,s>>>
      (d_bounds,d_points);
    computeBounds_atomicGrow<math_point_traits_t, data_point_traits_t>
      <<<common::divRoundUp(numPoints,128),128,0,s>>>
      (d_bounds,d_points,numPoints);
  }


  /*! the actual comparison operator; will perform a
    'zip'-comparison in that the first element is the major sort
    order, and the second the minor one (for those of same major
    sort key) */
  template<typename point_traits_t>
  inline __device__
  bool ZipCompare<point_traits_t>::operator()
    (const thrust::tuple<tag_t, typename point_traits_t::point_t> &a,
     const thrust::tuple<tag_t, typename point_traits_t::point_t> &b)
  {
    const auto tag_a = thrust::get<0>(a);
    const auto tag_b = thrust::get<0>(b);
    const auto pnt_a = thrust::get<1>(a);
    const auto pnt_b = thrust::get<1>(b);
    const auto dim_a = point_traits_t::getCoord(pnt_a,dim);
    const auto dim_b = point_traits_t::getCoord(pnt_b,dim);
    const bool less =
      (tag_a < tag_b)
      ||
      ((tag_a == tag_b) && (dim_a < dim_b));
=======
>>>>>>> 7c813050

/*

  Builder variants "cheat sheet"

  builder_thrust:
  - temporary memory overhead for N points: N ints + order 2N points 
    (ie, total mem order 3x that of input data!)
  - perf 100K float3s (4090) :   ~4ms
  - perf   1M float3s (4090) :  ~20ms
  - perf  10M float3s (4090) : ~200ms
  
  builder_bitonic:
  - temporary memory overhead for N points: N ints 
    (ie, ca 30% mem overhead for float3)
  - perf 100K float3s (4090) :  ~10ms
  - perf   1M float3s (4090) :  ~27ms
  - perf  10M float3s (4090) : ~390ms

  builder_inplace:
  - temporary memory overhead for N points: nada, nil, zilch.
  - perf 100K float3s (4090) :  ~10ms
  - perf   1M float3s (4090) : ~220ms
  - perf  10M float3s (4090) : ~4.3ms

 */

#if 0
/* this builder uses our tag-update algorithm, and uses thrust for
    sorting the tag:node pairs. This is our fastest builder, but has
    the downside that thrust's sort will not properly work in a
    stream, and will, in parituclar, have to allocate (quite a bit
    of!) temporary memory during sorting */
# include "cukd/builder_thrust.h"
#elif 1
/* this builder uses our tag-update algorithm, but uses bitonic sort
   instead of thrust for soring. it doesn't require thrust, and
   doesn't require additional memory other than 1 int for the tag, but
   for large arrays (10M-ish points) is about 2x slwoer than than the
   thrust variant */
# include "cukd/builder_bitonic.h"
#else
/* this is a _completely_ in-place builder; it will not allocate a
   single byte of additional memory during building (or at any other
   time); the downside is that for large array's it can be 10x-20x
   slower . For refernece: for 10M float3 poitns, builder_inplace
   takes about 4.3 seconds; builder_thrust will take about 200ms,
   builder_bitonic will take about 390ms */
# include "cukd/builder_inplace.h"
#endif<|MERGE_RESOLUTION|>--- conflicted
+++ resolved
@@ -19,314 +19,8 @@
 #include "cukd/helpers.h"
 #include "cukd/box.h"
 #include <cuda.h>
-<<<<<<< HEAD
-#include <thrust/binary_search.h>
-#include <device_launch_parameters.h>
-#include <thrust/random/linear_congruential_engine.h>
-#include <thrust/random/uniform_real_distribution.h>
 
-namespace cukd {
-
-  typedef uint32_t tag_t;
-
-  // ==================================================================
-  // INTERFACE SECTION
-  // ==================================================================
-
-  /*! builds a regular, "round-robin" style k-d tree over the given
-    (device-side) array of points. Round-robin in this context means
-    that the first dimension is sorted along x, the second along y,
-    etc, going through all dimensions x->y->z... in round-robin
-    fashion. point_t can be any arbitrary struct, and is assumed to
-    have at least 'numDims' coordinates of type 'scalar_t', plus
-    whatever other payload data is desired.
-
-    Example 1: To build a 2D k-dtree over a CUDA int2 type (no other
-    payload than the two coordinates):
-
-    buildKDTree<int2>(....);
-
-    Example 2: to build a 1D kd-tree over a data type of float4,
-    where the first coordinate of each point is the dimension we
-    want to build the kd-tree over, and the other three coordinate
-    are arbitrary other payload data:
-
-    buildKDTree<float4>(...);
-  */
-  template<typename data_point_traits_t>
-  void buildTree(typename data_point_traits_t::point_t *d_points,
-                 int numPoints,
-                 cudaStream_t stream = 0);
-
-  template<typename math_point_traits_t,
-           typename data_point_traits_t = math_point_traits_t>
-  void computeBounds(common::box_t<typename math_point_traits_t::point_t> *d_bounds,
-                     const typename data_point_traits_t::point_t *d_points,
-                     int numPoints,
-                     cudaStream_t stream=0);
-
-  // ==================================================================
-  // IMPLEMENTATION SECTION
-  // ==================================================================
-
-  template<typename point_traits_t>
-  struct ZipCompare {
-    ZipCompare(const int dim) : dim(dim) {}
-
-    /*! the actual comparison operator; will perform a
-      'zip'-comparison in that the first element is the major sort
-      order, and the second the minor one (for those of same major
-      sort key) */
-    inline __device__ bool operator()
-    (const thrust::tuple<tag_t, typename point_traits_t::point_t> &a,
-     const thrust::tuple<tag_t, typename point_traits_t::point_t> &b);
-
-    const int dim;
-  };
-
-  /* performs the L-th step's tag update: each input tag refers to a
-     subtree ID on level L, and - assuming all points and tags are in
-     the expected sort order described inthe paper - this kernel will
-     update each of these tags to either left or right child (or root
-     node) of given subtree*/
-  __global__
-  void updateTag(/*! array of tags we need to update */
-                 tag_t *tag,
-                 /*! num elements in the tag[] array */
-                 int numPoints,
-                 /*! which step we're in             */
-                 int L)
-  {
-    const int gid = threadIdx.x+blockIdx.x*blockDim.x;
-    if (gid >= numPoints) return;
-
-    const int numSettled = FullBinaryTreeOf(L).numNodes();
-    if (gid < numSettled) return;
-
-    // get the subtree that the given node is in - which is exactly
-    // what the tag stores...
-    int subtree = tag[gid];
-
-    // computed the expected positoin of the pivot element for the
-    // given subtree when using our speific array layout.
-    const int pivotPos = ArrayLayoutInStep(L,numPoints).pivotPosOf(subtree);
-
-    if (gid < pivotPos)
-      // point is to left of pivot -> must be smaller or equal to
-      // pivot in given dim -> must go to left subtree
-      subtree = BinaryTree::leftChildOf(subtree);
-    else if (gid > pivotPos)
-      // point is to left of pivot -> must be bigger or equal to pivot
-      // in given dim -> must go to right subtree
-      subtree = BinaryTree::rightChildOf(subtree);
-    else
-      // point is _on_ the pivot position -> it's the root of that
-      // subtree, don't change it.
-      ;
-    tag[gid] = subtree;
-  }
-
-
-#if KDTREE_BUILDER_LOGGING
-  void print(const char *txt,
-             int step,
-             int numPoints,
-             tag_t *d_tags,
-             int1 *d_points)
-  {
-    std::vector<int> points(numPoints), tags(numPoints);
-    cudaMemcpy(points.data(),d_points,numPoints*sizeof(int),cudaMemcpyDefault);
-    cudaMemcpy(tags.data(),d_tags,numPoints*sizeof(int),cudaMemcpyDefault);
-    printf("-----------\n");
-    printf(txt,step);
-    printf("arry:");
-    for (int i=0;i<numPoints;i++)
-      printf("%6i",i);
-    printf("\n");
-    printf("tags:");
-    for (int i=0;i<numPoints;i++)
-      printf("%6i",tags[i]);
-    printf("\n");
-    printf("pnts:");
-    for (int i=0;i<numPoints;i++)
-      printf("%6i",points[i]);
-    printf("\n");
-  }
-#endif
-
-  template<typename data_point_traits_t>
-  void buildTree(typename data_point_traits_t::point_t *d_points,
-                 int numPoints,
-                 cudaStream_t stream)
-  {
-    /* thrust helper typedefs for the zip iterator, to make the code
-       below more readable */
-    using data_point_t = typename data_point_traits_t::point_t;
-    typedef typename thrust::device_vector<tag_t>::iterator tag_iterator;
-    typedef typename thrust::device_vector<data_point_t>::iterator point_iterator;
-    typedef thrust::tuple<tag_iterator,point_iterator> iterator_tuple;
-    typedef thrust::zip_iterator<iterator_tuple> tag_point_iterator;
-    enum { numDims = data_point_traits_t::numDims };
-    // check for invalid input, and return gracefully if so
-    if (numPoints < 1) return;
-
-    /* the helper array  we use to store each node's subtree ID in */
-    // TODO allocate in stream?
-    thrust::device_vector<tag_t> tags(numPoints);
-    /* to kick off the build, every element is in the only
-       level-0 subtree there is, namely subtree number 0... duh */
-    thrust::fill(thrust::device.on(stream),tags.begin(),tags.end(),0);
-
-    /* create the zip iterators we use for zip-sorting the tag and
-       points array */
-    thrust::device_ptr<data_point_t> points_begin(d_points);
-    thrust::device_ptr<data_point_t> points_end(d_points+numPoints);
-    tag_point_iterator begin = thrust::make_zip_iterator
-      (thrust::make_tuple(tags.begin(),points_begin));
-    tag_point_iterator end = thrust::make_zip_iterator
-      (thrust::make_tuple(tags.end(),points_end));
-
-    /* compute number of levels in the tree, which dicates how many
-       construction steps we need to run */
-    const int numLevels = BinaryTree::numLevelsFor(numPoints);
-    const int deepestLevel = numLevels-1;
-
-#if KDTREE_BUILDER_LOGGING
-    cudaStreamSynchronize(stream);
-    print("init\n",-1,numPoints,thrust::raw_pointer_cast(tags.data()),d_points);
-#endif
-
-    /* now build each level, one after another, cycling through the
-       dimensoins */
-    for (int level=0;level<deepestLevel;level++) {
-      thrust::sort(thrust::device.on(stream),begin,end,
-                   ZipCompare<data_point_traits_t>((level)%numDims));
-
-#if KDTREE_BUILDER_LOGGING
-      cudaStreamSynchronize(stream);
-      print("step %i sort\n",level,numPoints,thrust::raw_pointer_cast(tags.data()),d_points);
-#endif
-      const int blockSize = 32;
-      const int numSettled = FullBinaryTreeOf(level).numNodes();
-      updateTag<<<common::divRoundUp(numPoints,blockSize),blockSize,1,stream>>>
-        (thrust::raw_pointer_cast(tags.data()),numPoints,level);
-
-#if KDTREE_BUILDER_LOGGING
-      cudaStreamSynchronize(stream);
-      print("step %i tags updated\n",level,numPoints,thrust::raw_pointer_cast(tags.data()),d_points);
-#endif
-    }
-    /* do one final sort, to put all elements in order - by now every
-       element has its final (and unique) nodeID stored in the tag[]
-       array, so the dimension we're sorting in really won't matter
-       any more */
-    thrust::sort(thrust::device.on(stream),begin,end,
-                 ZipCompare<data_point_traits_t>((deepestLevel)%numDims));
-#if KDTREE_BUILDER_LOGGING
-    cudaStreamSynchronize(stream);
-    print("final sort\n",-1,numPoints,thrust::raw_pointer_cast(tags.data()),d_points);
-#endif
-  }
-
-  template<typename math_point_traits_t,
-           typename data_point_traits_t = math_point_traits_t>
-  __global__
-  void computeBounds_copyFirst(
-      common::box_t<typename math_point_traits_t::point_t> *d_bounds,
-      const typename data_point_traits_t::point_t *d_points)
-  {
-    const auto point = d_points[0];
-    for (int d=0;d<math_point_traits_t::numDims;d++) {
-      const auto point_d = data_point_traits_t::getCoord(point,d);
-      math_point_traits_t::setCoord(d_bounds->lower,d,point_d);
-      math_point_traits_t::setCoord(d_bounds->upper,d,point_d);
-    }
-  }
-
-  inline __device__
-  float atomicMin(float *addr, float value)
-  {
-    float old = *addr, assumed;
-    if(old <= value) return old;
-    do {
-      assumed = old;
-      old = __int_as_float(atomicCAS((unsigned int*)addr, __float_as_int(assumed), __float_as_int(value)));
-      value = min(value,old);
-    } while(old!=assumed);
-    return old;
-  }
-
-  inline __device__
-  float atomicMax(float *addr, float value)
-  {
-    float old = *addr, assumed;
-    if(old >= value) return old;
-    do {
-      assumed = old;
-      old = __int_as_float(atomicCAS((unsigned int*)addr, __float_as_int(assumed), __float_as_int(value)));
-      value = max(value,old);
-    } while(old!=assumed);
-    return old;
-  }
-
-  template<typename math_point_traits_t,
-           typename data_point_traits_t = math_point_traits_t>
-  __global__
-  void computeBounds_atomicGrow(
-      common::box_t<typename math_point_traits_t::point_t> *d_bounds,
-      const typename data_point_traits_t::point_t *d_points,
-      int numPoints)
-  {
-    static_assert(math_point_traits_t::numDims <= data_point_traits_t::numDims, "dimension error");
-    const int tid = threadIdx.x+blockIdx.x*blockDim.x;
-    if (tid >= numPoints) return;
-    for (int d=0;d<math_point_traits_t::numDims;d++) {
-      const auto point_d = data_point_traits_t::getCoord(d_points[tid],d);
-      atomicMin(&d_bounds->lower.x+d,point_d);
-      atomicMax(&d_bounds->upper.x+d,point_d);
-    }
-  }
-
-  template<typename math_point_traits_t,
-           typename data_point_traits_t>
-  void computeBounds(common::box_t<typename math_point_traits_t::point_t> *d_bounds,
-                     const typename data_point_traits_t::point_t *d_points,
-                     int numPoints,
-                     cudaStream_t s)
-  {
-    computeBounds_copyFirst<math_point_traits_t, data_point_traits_t>
-      <<<1,1,0,s>>>
-      (d_bounds,d_points);
-    computeBounds_atomicGrow<math_point_traits_t, data_point_traits_t>
-      <<<common::divRoundUp(numPoints,128),128,0,s>>>
-      (d_bounds,d_points,numPoints);
-  }
-
-
-  /*! the actual comparison operator; will perform a
-    'zip'-comparison in that the first element is the major sort
-    order, and the second the minor one (for those of same major
-    sort key) */
-  template<typename point_traits_t>
-  inline __device__
-  bool ZipCompare<point_traits_t>::operator()
-    (const thrust::tuple<tag_t, typename point_traits_t::point_t> &a,
-     const thrust::tuple<tag_t, typename point_traits_t::point_t> &b)
-  {
-    const auto tag_a = thrust::get<0>(a);
-    const auto tag_b = thrust::get<0>(b);
-    const auto pnt_a = thrust::get<1>(a);
-    const auto pnt_b = thrust::get<1>(b);
-    const auto dim_a = point_traits_t::getCoord(pnt_a,dim);
-    const auto dim_b = point_traits_t::getCoord(pnt_b,dim);
-    const bool less =
-      (tag_a < tag_b)
-      ||
-      ((tag_a == tag_b) && (dim_a < dim_b));
-=======
->>>>>>> 7c813050
-
-/*
+/* This is a single include file from which
 
   Builder variants "cheat sheet"
 
@@ -352,26 +46,106 @@
 
  */
 
-#if 0
-/* this builder uses our tag-update algorithm, and uses thrust for
-    sorting the tag:node pairs. This is our fastest builder, but has
-    the downside that thrust's sort will not properly work in a
-    stream, and will, in parituclar, have to allocate (quite a bit
-    of!) temporary memory during sorting */
-# include "cukd/builder_thrust.h"
-#elif 1
-/* this builder uses our tag-update algorithm, but uses bitonic sort
-   instead of thrust for soring. it doesn't require thrust, and
-   doesn't require additional memory other than 1 int for the tag, but
-   for large arrays (10M-ish points) is about 2x slwoer than than the
-   thrust variant */
-# include "cukd/builder_bitonic.h"
-#else
+#include "cukd/builder_thrust.h"
+#include "cukd/builder_bitonic.h"
+#include "cukd/builder_inplace.h"
+
+namespace cukd {
+  /*! Builds a left-balanced k-d tree over the given data points,
+    using data_traits to describe the type of data points that this
+    tree is being built over (i.e., how to separate a data item's
+    positional coordinates from any potential payload (if such exists,
+    e.g., in a 'photon' in photon mapping), what vector/point type to
+    use for this coordinate data (e.g., float3), whether the data have
+    a field to store an explicit split dimensional (for Bentley and
+    Samet's 'optimized' trees, etc.
+
+    Since a (point-)k-d tree's tree topology is implicit in the
+    ordering of its data points this will re-arrange the data points
+    to fulfill the balanced k-d tree criterion - ie, this WILL modify
+    the data array: no individual entry will get changed, but their
+    order might. If data_traits::has_explcit_dims is defined this
+    builder will choose each node's split dimension based on the
+    widest dimension of that node's subtree's domain; if not, it will
+    chose the dimension in a round-robin style, where the root level
+    is split along the 'x' coordinate, the next level in y, etc
+
+    'worldBounds' is a pointer to device-writeable memory to store the
+    world-space bounding box of the data points that the builder will
+    compute. If data_traits::has_explicit_dims is true this memory
+    _has_ to be provided to the builder, and the builder will fill it
+    in; if data_traits::has_explicit_dims is false, this memory region
+    is optional: the builder _will_ fill it in if provided, but will
+    ignore it if isn't.
+
+    *** Example 1: To build a 2D k-dtree over a CUDA int2 type (no other
+    payload than the two coordinates):
+      
+    buildTree<int2>(....);
+
+    In this case no data_traits need to be supplied beause these will
+    be auto-computed for simple cuda vector types.
+      
+    *** Example 2: to build a 1D kd-tree over a data type of float4,
+    where the first coordinate of each point is the dimension we
+    want to build the kd-tree over, and the other three coordinate
+    are arbitrary other payload data:
+      
+    struct float2_plus_payload_traits {
+       using point_t = float2;
+       static inline __both__ const point_t &get_point(const float4 &n) 
+       { return make_float2(n.z,n.w); }
+    }
+    buildTree<float4,float2_plus_payload_traits>(...);
+      
+    *** Example 3: assuming you have a data type 'Photon' and a
+    Photon_traits has Photon_traits::has_explciit_dim defined:
+      
+    cukd::box_t<float3> *d_worldBounds = <cudaMalloc>;
+    buildTree<Photon,Photon_traits>(..., worldBounds, ...);
+      
+  */
+  template<typename data_t, typename data_traits=default_data_traits<data_t>>
+  void buildTree(/*! device-read/writeable array of data points */
+                 data_t *d_points,
+                 /*! number of data points */
+                 int numPoints,
+                 /*! device-writeable pointer to store the world-space
+                     bounding box of all data points. if
+                     data_traits::has_explicit_dim is false, this is
+                     optionally allowed to be null */
+                 box_t<typename data_traits::point_t> *worldBounds,
+                 /*! cuda stream to use for all kernels and mallocs
+                     (the builder_thrust may _also_ do some global
+                     device syncs) */
+                 cudaStream_t stream=0)
+  {
+#if defined(CUKD_BUILDER_INPLACE)
 /* this is a _completely_ in-place builder; it will not allocate a
    single byte of additional memory during building (or at any other
    time); the downside is that for large array's it can be 10x-20x
    slower . For refernece: for 10M float3 poitns, builder_inplace
    takes about 4.3 seconds; builder_thrust will take about 200ms,
    builder_bitonic will take about 390ms */
-# include "cukd/builder_inplace.h"
-#endif+    buildTree_inPlace<data_t,data_traits>
+      (d_points,numPoints,worldBounds,stream);
+
+#elif defined(CUKD_BUILDER_BITONIC)
+/* this builder uses our tag-update algorithm, but uses bitonic sort
+   instead of thrust for soring. it doesn't require thrust, and
+   doesn't require additional memory other than 1 int for the tag, but
+   for large arrays (10M-ish points) is about 2x slwoer than than the
+   thrust variant */
+    buildTree_bitonic<data_t,data_traits>
+      (d_points,numPoints,worldBounds,stream);
+#else
+/* this builder uses our tag-update algorithm, and uses thrust for
+    sorting the tag:node pairs. This is our fastest builder, but has
+    the downside that thrust's sort will not properly work in a
+    stream, and will, in parituclar, have to allocate (quite a bit
+    of!) temporary memory during sorting */
+    buildTree_thrust<data_t,data_traits>
+      (d_points,numPoints,worldBounds,stream);
+#endif
+  }
+}
